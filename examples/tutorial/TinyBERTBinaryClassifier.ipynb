--- conflicted
+++ resolved
@@ -66,16 +66,7 @@
     }
    ],
    "source": [
-<<<<<<< HEAD
     "model = uf.BERTBinaryClassifier(\"../../ref/bert_config.json\", \"../../ref/vocab.txt\", output_dir=\".teacher\")\n",
-=======
-    "model = uf.TinyBERTBinaryClassifier(\n",
-    "    config_file='../../demo/bert_config.json',    # 这里使用teacher模型的配置文件，student模型的配置通过下述参数调整\n",
-    "    vocab_file='../../demo/vocab.txt', \n",
-    "    init_checkpoint=None,    # 注意替换为teacher模型的ckpt地址\n",
-    "    label_size=2,\n",
-    ")\n",
->>>>>>> cecff4e2
     "print(model)"
    ]
   },
@@ -317,7 +308,7 @@
     }
    ],
    "source": [
-    "model.predict(X)    # 这里teacher模型是随机初始化的，因此student模型的推理结果也是随机的"
+    "model.predict(X)"
    ]
   },
   {
@@ -354,7 +345,7 @@
     }
    ],
    "source": [
-    "model.score(X, y)    # 这里teacher模型是随机初始化的，因此student模型的推理结果也是随机的"
+    "model.score(X, y)"
    ]
   },
   {
